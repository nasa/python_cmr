--- conflicted
+++ resolved
@@ -76,7 +76,6 @@
         query.token("123TOKEN")
 
         self.assertIn("Authorization", query.headers)
-<<<<<<< HEAD
         self.assertEqual(query.headers["Authorization"], "123TOKEN")
 
     def bearer_test_token(self):
@@ -86,6 +85,3 @@
 
         self.assertIn("Authorization", query.headers)
         self.assertEqual(query.headers["Authorization"], "Bearer 123TOKEN")
-=======
-        self.assertEqual(query.headers["Authorization"], "123TOKEN")
->>>>>>> ca610cc7
